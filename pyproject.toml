--- conflicted
+++ resolved
@@ -31,12 +31,9 @@
 tensorboard = "^2.15.1"
 torchvision = "~0.15.2"
 traitlets = "5.9.0"
-<<<<<<< HEAD
 sam4onnx = "^1.0.14"
+sympy = "^1.12"
 onnxruntime = "^1.17.0"
-=======
-sympy = "^1.12"
->>>>>>> 0917efb3
 
 [tool.poetry.group.dev.dependencies]
 pytest = "^7.4.0"
