import math
import numpy as np

from torch.utils.data import Dataset

from pyro import distributions as dist
from pyro.nn import DenseNN
from typing import List, Dict, Literal, Any, Iterable, Optional, Union, Tuple
import torch

from src.veriflow.transforms import (
    ScaleTransform,
    MaskedCoupling,
    LUTransform,
    BaseTransform,
)
from src.veriflow.networks import ConvNet2D, ConditionalDenseNN

class Flow(torch.nn.Module):
    """Base implementation of a flow model"""

    # Export mode determines whether the log_prob or the sample function is exported to onnx
    export_modes = Literal["log_prob", "sample"]
    export: export_modes = "log_prob"
    device = "cpu"  

    def forward(self, x: torch.Tensor):
        """Dummy implementation of forward method for onnx export. The self.export attribute
        determines whether the log_prob or the sample function is exported to onnx"""
        if self.export == "log_prob":
            return self.log_prob(x)
        elif self.export == "sample":
            return self.sample()
        elif self.export == "forward":
            for layer in self.layers:
                x = layer.forward(x)
            return x
        elif self.export == "backward":
            for layer in reversed(self.layers):
                x = layer.backward(x)
            return x
        else:
            raise ValueError(f"Unknown export mode {self.export}")

    def __init__(
        self,
        base_distribution,
        layers,
        soft_training: bool = False,
        training_noise_prior=dist.Uniform(0, 1e-6),
        *args,
        **kwargs,
    ) -> None:
        super().__init__(*args, **kwargs)

        self.soft_training = soft_training
        self.training_noise_prior = training_noise_prior
        self.layers = layers
        self.trainable_layers = torch.nn.ModuleList(
            [l for l in layers if isinstance(l, torch.nn.Module)]
        )
        self.base_distribution = base_distribution

        # Redeclare all batch dimensions to event dimensions
        # This is a sanitary measure to avoid pyro from creating a batch of transforms
        # rather than a single transform.
        batch_shape = self.base_distribution.batch_shape
        if len(batch_shape) > 0:
            self.base_distribution = dist.Independent(
                self.base_distribution, len(batch_shape)
            )

        self.transform = dist.TransformedDistribution(self.base_distribution, layers)

    def log_prior(self) -> torch.Tensor:
        """Returns the log prior of the model parameters. The model is trained in maximum posterior fashion, i.e.
        $$argmax_{\\theta} \log p_{\\theta}(D) + \log p_{prior}(\\theta)$$ By default, this ia the constant zero, which amounts
        to maximum likelihood training (improper uniform prior).
        """
        return 0

    def fit(
        self,
        data_train: Dataset,
        optim: torch.optim.Optimizer = torch.optim.Adam,
        optim_params: Dict[str, Any] = None,
        batch_size: int = 32,
        shuffle: bool = True,
        gradient_clip: float = None,
        device: torch.device = None,
        epochs: int = 1,
    ) -> float:
        """
        Fitting method. Allows basic configuration of the optimizer and other
        fitting parameters.

        Args:
            data_train: training data.
            batch_size: number of samples per optimization step.
            optim: optimizer class.
            optimizer_params: optimizer parameter dictionary.
            jitter: Determines the amount of jitter that is added if the optimization leaves the feasible region.
            epochs: number of epochs.

        Returns:
            Loss curve .
        """
        if device is None:
            if torch.backends.mps.is_available():
                device = torch.device("mps")
            elif torch.cuda.is_available():
                device = torch.device("cuda:0")
            else:
                device = torch.device("cpu")

        model = self.to(device)

        if optim_params is not None:
            optim = optim(model.trainable_layers.parameters(), **optim_params)
        else:
            optim = optim(model.trainable_layers.parameters())

        N = len(data_train)

        epoch_losses = []
        for _ in range(epochs):
            losses = []
            if shuffle:
                perm = np.random.choice(N, N, replace=False)
                data_train_shuffle = data_train[perm][0]

            for idx in range(0, N, batch_size):
                end = min(idx + batch_size, N)
                try:
<<<<<<< HEAD
                    sample = data_train_shuffle[idx:end]
                    if not isinstance(sample, torch.Tensor):
                        sample = torch.Tensor(sample)  
=======
                    sample = torch.Tensor(data_train_shuffle[idx:end])  
>>>>>>> e6c86ab3
                except:
                    continue
                 
                if self.soft_training:
                    noise = self.training_noise_prior.sample([sample.shape[0]]) 

                    # Repeat noise for all data dimensions
                    sigma = noise
             
                    r = list(sample.shape[1:])
                    if not isinstance(r, torch.Tensor):
                        r = torch.Tensor(r).prod()
                    r = r.int().to(device)
                    
                    sigma = sigma.repeat_interleave(r)
                    sigma = sigma.reshape(sample.shape)

                    e = torch.normal(torch.zeros_like(sigma), sigma).to(device)
                    sample = sample + e
                    noise = noise.unsqueeze(-1)
                    noise = noise.detach().to(device)
                    # scaling of noise for the conditioning recommended by SoftFlow paper
                    noise = noise * 2/self.training_noise_prior.high
                else:
                    noise = None

                optim.zero_grad()

                loss = -model.log_prob(
                    sample, context=noise
                ).mean() - model.log_prior()
                loss.backward()
                losses.append(float(loss.detach()))
                if gradient_clip is not None:
                    torch.nn.utils.clip_grad_norm_(model.parameters(), gradient_clip)
                optim.step()
                if not self.is_feasible():
                    raise RuntimeError("Model is not invertible")
 
                model.transform.clear_cache()
            epoch_losses.append(np.mean(losses))

        return epoch_losses

    def to_onnx(self, path: str, export_mode: export_modes = "log_prob") -> None:
        """Saves the model as onnx file

        Args:
            path: path to save the model.
            export_mode: export mode. Can be "log_prob" or "sample".
        """
        mode_cache = self.export
        self.export = export_mode
        dummy_input = self.base_distribution.sample()
        torch.onnx.export(self, dummy_input, path, verbose=True)
        self.export = mode_cache

    def log_prob(
        self, x: torch.Tensor, context: Optional[torch.Tensor] = None
    ) -> torch.Tensor:
        """Returns the models log-densities for the given samples

        Args:
            x: sample tensor.
        """

        log_det = torch.zeros(x.shape[0]).to(x.device)
        for layer in reversed(self.layers):
            if context is not None:
                y = layer.backward(x, context=context)
                log_det = log_det - layer.log_abs_det_jacobian(y, x, context=context)
                x = y
            else:
                y = layer.backward(x)
                log_det = log_det - layer.log_abs_det_jacobian(y, x)
                x = y

        return self.base_distribution.log_prob(y) + log_det

    def sample(
        self, sample_shape: Iterable[int] = None, context: Optional[torch.Tensor] = None
    ) -> torch.Tensor:
        """Returns n_sample samples from the distribution

        Args:
            n_sample: sample shape.
        """
        if sample_shape is None:
            sample_shape = [1]

        y = self.base_distribution.sample(sample_shape)
        for layer in self.layers: 
            if context is not None:
                y = layer.forward(y, context=context)
            else:
                y = layer.forward(y)

        return y

    def to(self, device) -> None:
        """Moves the model to the given device"""
        self.device = device
        # self.layers = torch.nn.ModuleList([l.to(device) for l in self.layers])
        self.trainable_layers = torch.nn.ModuleList(
            [l.to(device) for l in self.trainable_layers]
        )
                    
        self._distribution_to(device)
        return super().to(device)

    def is_feasible(self) -> bool:
        """Checks is the model parameters meet all constraints"""
        return all(
            [l.is_feasible() for l in self.layers if isinstance(l, BaseTransform)]
        )

    def add_jitter(self, jitter: float = 1e-6) -> None:
        """Adds jitter to meet non-zero constraints"""
        for l in self.layers:
            if isinstance(l, BaseTransform) and not l.is_feasible():
                l.add_jitter(jitter)

    def _distribution_to(self, device: str) -> None:
        """Moves the base distribution to the given device"""
        pass


class NiceFlow(Flow):
    mask = Literal["random", "half", "alternate"]

    """Implementation of the NICE flow architecture by using fully connected coupling layers"""

    def __init__(
        self,
        base_distribution: dist.Distribution,
        coupling_layers: int,
        coupling_nn_layers: List[int],
        split_dim: int,
        nonlinearity: Optional[torch.nn.Module] = None,
        masktype: mask = "half",
        use_lu: bool = True,
        prior_scale: Optional[float] = None,
        soft_training: bool = False,
        *args,
        **kwargs,
    ) -> None:
        """Initialization

        Args:
            base_distribution: base distribution,
            coupling_layers: number of coupling layers. All coupling layers share the same architecture but not the same weights.
            coupling_nn_layers: number of neurons in the hidden layers of the dense neural network that computes the coupling loc parameter.
            split_dim: split dimension for the coupling, i.e. input dimension of the conditioner.
            scale_every_coupling: if True, a scale transform is applied after every coupling layer. Otherwise, a single scale transform is applied after all coupling layers.
            nonlinearity: nonlinearity of the coupling network.
            permutation: permutation type. Can be "random" or "half".
        """
        input_dim = base_distribution.sample().shape[0]
        self.input_dim = input_dim
        self.coupling_layers = coupling_layers
        self.coupling_nn_layers = coupling_nn_layers
        self.split_dim = split_dim
        self.perm_type = masktype
        self.prior_scale = (
            torch.tensor(prior_scale) if prior_scale is not None else None
        )
        self.use_lu = use_lu

        if nonlinearity is None:
            nonlinearity = torch.nn.ReLU()

        layers = []
        self.lu_layers = []
        layer_scale = (
            math.sqrt(self.prior_scale**2 / coupling_layers)
            if self.prior_scale is not None
            else None
        )
        for i in range(coupling_layers):
            if self.use_lu:
                layers.append(LUTransform(input_dim, prior_scale=layer_scale))
                self.lu_layers.append(layers[-1])
            mask = self._get_mask(masktype, i)
            
            if soft_training:
                # conditioning on noise scale 
                layers.append(
                    MaskedCoupling(
                        mask,
                        ConditionalDenseNN(
                            input_dim,
                            1,
                            coupling_nn_layers,
                            input_dim,
                            nonlinearity=nonlinearity,
                        ),
                    )
                )
            else:
                layers.append(
                    MaskedCoupling(
                        mask,
                        DenseNN(
                            input_dim,
                            coupling_nn_layers,
                            [input_dim],
                            nonlinearity=nonlinearity,
                        ),
                    )
                )

        layers.append(ScaleTransform(input_dim))

        super().__init__(
            base_distribution,
            layers,
            soft_training=soft_training,
            *args,
            **kwargs,
        )

    def log_prob(self, x: torch.Tensor, context: Optional[torch.Tensor] = None) -> torch.Tensor:
         
        if context is not None:
            return super().log_prob(x, context)
        else:
            if self.soft_training:
                # implicit conditioning with noise scale 0
                context = torch.zeros(x.shape[0]).unsqueeze(-1).to(x.device)
            return super().log_prob(x, context)
            
    def sample(
        self, sample_shape: Iterable[int] = None, context: Optional[torch.Tensor] = None
    ) -> torch.Tensor:
        if context is not None:
            return super().sample(sample_shape, context)
        else:
            # if self.soft_training:
            #     return super().sample(
            #         sample_shape, torch.zeros(list(sample_shape)).unsqueeze(-1).to(self.device)
            #     )
            # else:
            return super().sample(
                sample_shape
            )

    def _get_mask(self, masktype: mask, i=0):
        """Returns a mask for the i-th coupling"""
        if masktype == "random":
            mask = torch.bernoulli(
                torch.tensor([self.split_dim / self.input_dim] * self.input_dim)
            )
            return mask
        elif masktype == "half":
            mask = torch.zeros(self.input_dim)
            mask[: self.split_dim] = 1
            if i % 2 == 1:
                mask = 1 - mask
            return mask
        elif masktype == "alternate":
            mask = [0, 1] * (self.input_dim // 2)
            if self.input_dim % 2 == 1:
                mask += [0]
            mask = torch.tensor(mask)

            if i % 2 == 1:  # every 2nd pixel
                mask = 1 - mask
            return mask
        else:
            raise ValueError(f"Unknown permutation type {masktype}")

    def log_prior(self, correlated: bool = False) -> torch.Tensor:
        """Returns the log prior of the model parameters. If LU layers are used,
        we directly regularize the Jacobean determinant of the flow by putting an
        independent mirrored log-normal
        prior on the diagonal elements of $U$ matrices. The normal has
        mean $0$ and standard deviation $\sqrt{d\cdot #layers}\sigma$, where $d$ is the data dimension.
        That means that we put a log-normal prior on the determinant of the Jacobian.

        Any additive constant is dropped in the optimization procedure.
        """
        if self.use_lu and self.prior_scale is not None:
            log_prior = 0
            n_layers = self.input_dim * len(self.lu_layers)
            for p in self.lu_layers:
                precision = None
                d = self.input_dim
                if correlated:

                    # Pairwise negative correlation of 1/d
                    covariance = -1 / d * torch.ones(d, d).to(self.device) + (1 + 1 / d) * torch.diag(
                        torch.ones(d).to(self.device)
                    )
                    # Scaling
                    covariance = covariance * (self.prior_scale**2 / n_layers)
                else:
                    covariance = torch.eye(d).to(self.device)
                    # Scaling
                    covariance = covariance * (self.prior_scale**2 / (n_layers * d))

                precision = torch.linalg.inv(covariance).to(self.device)

                # log-density of Normal in log-space
                x = p.U.diag().abs().log() 
                log_prior += -(x * (precision @ x)).sum()
                # Change of variables to input space
                log_prior += -x.sum()
            return log_prior
        else:
            return 0
    
    def simplify(self) -> Flow:
        """Simplifies the flow by removing LU layers and replacing them with a BijectiveLinear layer"""
        layers = []
        for l in self.layers:
            if isinstance(l, LUTransform):
                layers.append(l.to_linear())
            else:
                layers.append(l)
        return Flow(self.base_distribution, layers)


class NiceMaskedConvFlow(Flow):
    """Implementation of the NICE flow architecture using fully connected coupling layers
    and a checkerboard permutation"""

    def __init__(
        self,
        base_distribution: dist.Distribution,
        coupling_layers: int,
        conv_layers: int,
        kernel_size: int,
        nonlinearity: Optional[torch.nn.Module] = None,
        c_hidden: int = 32,
        rescale_hidden: Union[int, Tuple[int]] = 4,
        *args,
        **kwargs,
    ) -> None:
        """Initialization

        Args:
            base_distribution: base distribution,
            coupling_layers: number of coupling layers. All coupling layers share the same architecture but not the same weights.
            coupling_nn_layers: number of hidden convolutional layers of the network that computes the coupling loc parameter.
            kernel_size: kernel size of the convolutional layers.
            nonlinearity: nonlinearity of the convolutional layers.
            c_hidden: number of hidden channels of the convolutional layers.
            rescale_hidden: rescaling of hight and width for the hidden layers.
        """

        self.coupling_layers = coupling_layers

        if nonlinearity is None:
            nonlinearity = torch.nn.ReLU()

        c, h, w = base_distribution.sample().shape
        mask = NiceMaskedConvFlow.create_checkerboard_mask(h, w)

        layers = []
        self.masks = []
        for i in range(coupling_layers):
            layers.append(
                MaskedCoupling(
                    mask,
                    ConvNet2D(
                        mask.shape[0],
                        num_layers=conv_layers,
                        nonlinearity=nonlinearity,
                        kernel_size=kernel_size,
                        c_hidden=c_hidden,
                        rescale_hidden=rescale_hidden,
                    ),
                )
            )
            self.masks.append(mask)
            mask = 1 - mask

        layers.append(ScaleTransform(mask.shape))

        super().__init__(base_distribution, layers, soft_training=False, *args, **kwargs)

    @classmethod
    def create_checkerboard_mask(
        cls, h: int, w: int, invert: bool = False
    ) -> torch.Tensor:
        """Creates a checkerboard mask of size $(h,w)$.

        Args:
            h (_type_): height
            w (_type_): width
            invert (bool, optional): If True, inverts the mask. Defaults to False.
        Returns:
            Checkerboard mask of height $h$ and width $w$.
        """
        x, y = torch.arange(h, dtype=torch.int32), torch.arange(w, dtype=torch.int32)
        xx, yy = torch.meshgrid(x, y, indexing="ij")
        mask = torch.fmod(xx + yy, 2)
        mask = mask.to(torch.float32).view(1, 1, h, w)
        if invert:
            mask = 1 - mask
        return mask
<|MERGE_RESOLUTION|>--- conflicted
+++ resolved
@@ -132,13 +132,9 @@
             for idx in range(0, N, batch_size):
                 end = min(idx + batch_size, N)
                 try:
-<<<<<<< HEAD
                     sample = data_train_shuffle[idx:end]
                     if not isinstance(sample, torch.Tensor):
                         sample = torch.Tensor(sample)  
-=======
-                    sample = torch.Tensor(data_train_shuffle[idx:end])  
->>>>>>> e6c86ab3
                 except:
                     continue
                  
