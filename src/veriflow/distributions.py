from typing import Iterable, Union
from src.veriflow.transforms import Rotation, CompositeRotation
from src.veriflow.linalg import random_orthonormal_matrix
import torch
from torch.distributions import constraints
import pyro
from pyro.distributions.torch_distribution import TorchDistributionMixin
import math

class RotatedLaplace(torch.distributions.Distribution):
    """Implements a Laplace distribution that is rotated so that the bounding box of the density contours is of minimal (Euclidean) volume."""
    arg_constraints = {"loc": constraints.real, "scale": constraints.positive}
    support = constraints.real
    has_enumerate_support = False  
    
    def __init__(self, loc: torch.Tensor, scale: torch.Tensor):
        self.dim = loc.shape[0]
        self.loc = loc
        self.scale = scale
        self.rotation = random_orthonormal_matrix(self.dim)
        self.laplace = pyro.distributions.Laplace(self.loc, self.scale)
        batch_shape = self.laplace.batch_shape
        if len(batch_shape) > 0:
            self.laplace = pyro.distributions.Independent(
                self.laplace, len(batch_shape)
            )
        self.shape = self.laplace.event_shape
        super().__init__(event_shape=(self.dim,), validate_args=False)
    
    def sample(self, sample_shape: Iterable[int] = None) -> torch.Tensor:
        """Samples n points from the distribution."""
        if sample_shape is None:
            sample_shape = ()
        else:
            sample_shape = tuple(sample_shape)
        
        return torch.matmul(self.laplace.sample(sample_shape), self.rotation)
    
    def log_prob(self, x: torch.Tensor) -> torch.Tensor:
        """Computes the log probability of the points x under the distribution."""
        return self.laplace.log_prob(torch.matmul(x, self.rotation.t()))
 
from torch.distributions import Distribution, Chi2

class Chi(Distribution):
    arg_constraints = {"df": constraints.positive}
    support = constraints.positive
    has_enumerate_support = False  
    
    def __init__(self, df, validate_args=None):
        """
        Initialize the Chi distribution with degrees of freedom `df`.
        Args:
            df (Tensor): degrees of freedom.
            validate_args (bool, optional): Whether to validate input parameters. Default: None.
        """
        self.chi2 = Chi2(df)
        self.df = df
        super(Chi, self).__init__(self.chi2._batch_shape, self.chi2._event_shape, validate_args=validate_args)
        
    def sample(self, sample_shape=torch.Size()):
        """
        Generate samples from the Chi distribution.
        Args:
            sample_shape (torch.Size, optional): The size of the sample to draw. Default: torch.Size().
        Returns:
            Tensor: A sample of the specified shape.
        """
        return torch.sqrt(self.chi2.sample(sample_shape))
    
    def log_prob(self, value):
        """
        Calculate the log probability of a given value.
        Args:
            value (Tensor): The value at which to evaluate the log probability.
        Returns:
            Tensor: The log probability of the value.
        """
        y = value ** 2
        return self.chi2.log_prob(y) + torch.log(value * 2)
    
    def cdf(self, value):
        """
        Calculate the cumulative distribution function (CDF) at a given value.
        Args:
            value (Tensor): The value at which to evaluate the CDF.
        Returns:
            Tensor: The CDF of the value.
        """
        y = value ** 2
        return self.chi2.cdf(y)
    
    def entropy(self):
        """
        Calculate the entropy of the distribution.
        Returns:
            Tensor: The entropy of the distribution.
        """
        return self.chi2.entropy() / 2 + torch.log(torch.tensor(2))
 
   
class UniformUnitLpBall(torch.distributions.Distribution):
    """Implements a uniform distribution on the unit ball."""
    
    support = constraints.real
    has_enumerate_support = False  
    
    def __init__(self, dim: int, p: float):
        self.p = p
        self.dim = dim
        if self.p == 1: 
            self.log_surface_area_unit_ball = (3/2) * math.log(self.dim) + math.log(2) * self.dim  -  torch.log(torch.arange(1, self.dim + 1)).sum() 
        elif self.p == 2:
            self.log_surface_area_unit_ball = math.log(2) + (self.dim / 2) * math.log(math.pi) - torch.lgamma(self.dim / 2)
        elif self.p == math.inf:
            self.log_surface_area_unit_ball = math.log(2) * self.dim + math.log(self.dim) 
        else:
            raise ValueError("p must be 1, 2, or inf.")
        super().__init__(event_shape=(dim,), validate_args=False)
        
    def sample(self, sample_shape: Iterable[int] = None) -> torch.Tensor:
        """Samples batch of shape sample_shape from the distribution."""
        if sample_shape is None:
            sample_shape = ()
        else:
            sample_shape = tuple(sample_shape)
            
        if self.p == 1:
            x = pyro.distributions.Dirichlet(torch.ones(self.dim)).sample(sample_shape)
            dims = pyro.distributions.Categorical(probs=torch.ones(2) / 2).sample(sample_shape + (self.dim,)) * 2 - 1
            x = x * dims
        elif self.p == 2:
            x = pyro.distributions.Normal(0, 1).sample(sample_shape + (self.dim,))
            x = x / x.norm(dim=-1, keepdim=True)
        elif self.p == math.inf:
            extremal_dims = pyro.distributions.Categorical(torch.ones(self.dim)/ self.dim).sample(sample_shape + (1,))
            mask = torch.ones(sample_shape + (self.dim,)).cumsum(dim=-1) - 1 == extremal_dims

            boundary = torch.ones(sample_shape + (self.dim,))
            hyperplane_distribution = pyro.distributions.Uniform(-boundary, boundary)
            x = hyperplane_distribution.sample()
            x[mask] = 1.
        else:
            raise ValueError("p must be 1, 2, or inf.")
        
        return x
    
    def log_prob(self, x: torch.Tensor) -> torch.Tensor:
        """Computes the log probability of the points x under the distribution."""
        
        return -self.log_surface_area_unit_ball
    
    
class RadialDistribution(torch.distributions.Distribution):
    """Implements radial distributions. More precisely, this class realizes Lp-radial distributions with specifiable redial distribution.
    
    Args:
        loc: Location of the distribution
        norm_distribution: Distribution of the radial component
        p: Exponent of the Lp norm used to define the distribution. Currently, p = 1, 2, and inf are supported.
    """
    arg_constraints = {"loc": constraints.real}
    support = constraints.positive
    has_enumerate_support = False  
    
    def __init__(self, loc: torch.Tensor, norm_distribution: torch.distributions.Distribution, p: float, device: str = "cpu"):
        if not isinstance(p, float):
            raise ValueError("p must be a float.")
        if p <= 0:
            raise ValueError("p must be positive.")
        
        self.device = device
        self.loc = loc.to(device)
        self.norm_distribution = norm_distribution
        self.p = p
        self.dim = loc.shape[0]
        self.unit_ball_distribution = UniformUnitLpBall(self.dim, p)
        
        super().__init__(event_shape=(loc.shape[0],), validate_args=False)
        
    def sample(self, sample_shape: Iterable[int] = None) -> torch.Tensor:
        """Samples batch of shape sample_shape from the distribution."""
        peel = False
        if sample_shape is None:
            sample_shape = (1,)
            peel = True
        else:
            sample_shape = tuple(sample_shape)
        
<<<<<<< HEAD
        r = self.radial_distribution.sample(sample_shape).unsqueeze(-1)

=======
        r = self.norm_distribution.sample(sample_shape).to(self.device)
>>>>>>> 52f722c0
        r = r.repeat(*[1 for _ in sample_shape], self.dim)
        u = self.unit_ball_distribution.sample(sample_shape).to(self.device)
        x = r * u
 
        if peel:
            x = x.squeeze(0)
            
        return x + self.loc
    
    def log_prob(self, x: torch.Tensor) -> torch.Tensor:
        """Computes the log probability of the points x under the distribution."""
        x = x - self.loc
        r = x.norm(dim=-1, p=self.p)
        log_prob_norm = self.norm_distribution.log_prob(r)
        log_dV = self.log_delta_volume(self.p, r)
        
        return log_prob_norm - log_dV
    
    def log_delta_volume(self, p: int, r: Union[float, torch.Tensor]) -> Union[float, torch.Tensor]:
        """Computes the differential log-volume of an $L^p$ ball with radius r. 
        Currently, $p=1,2,\text{ or }\infty$ is implemented
        
        Args:
            p: p norm
            r: radius (batch)
        Returns:
            Differential volume (batch)
        """
        if p == 1:
           # V_1^d'(r) = (2r)**(d-1) / (d-1)!
           log_denominator = sum([math.log(i) for i in range(1, self.dim)])
           log_dv = math.log(2) * self.dim + torch.log(r) * (self.dim-1) - log_denominator
        elif p == 2:
           # V_2^d'(r) = d * (pi)^(d/2) * r^(d-1) / Gamma(d/2 + 1)
           log_numerator = (
               math.log(self.dim) + (self.dim / 2) * math.log(math.pi) + (self.dim - 1) * torch.log(r)
           )
           log_dv = log_numerator - math.lgamma((self.dim / 2) + 1)
        elif p == math.inf:
           # V_\infty^d'(r) = d * (pi)^(d/2) * r^(d-1) / Gamma(d/2 + 1)
           log_dv = math.log(self.dim) + self.dim * math.log(2) + (self.dim - 1) * torch.log(r)  
        else:
            raise ValueError(f"p={p} not implemented. Use p=1,2, or infinity")
        
        return log_dv<|MERGE_RESOLUTION|>--- conflicted
+++ resolved
@@ -187,12 +187,9 @@
         else:
             sample_shape = tuple(sample_shape)
         
-<<<<<<< HEAD
-        r = self.radial_distribution.sample(sample_shape).unsqueeze(-1)
-
-=======
-        r = self.norm_distribution.sample(sample_shape).to(self.device)
->>>>>>> 52f722c0
+
+        r = self.norm_distribution.sample(sample_shape).unsqueeze(-1).to(self.device)
+
         r = r.repeat(*[1 for _ in sample_shape], self.dim)
         u = self.unit_ball_distribution.sample(sample_shape).to(self.device)
         x = r * u
