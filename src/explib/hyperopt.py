--- conflicted
+++ resolved
@@ -271,11 +271,8 @@
             os.path.join(report_dir, f"{self.name}_best_result.csv")
         )
 
-<<<<<<< HEAD
         best_model.to_onnx(f'{report_dir}/model_heloc_forward.onnx', export_mode='forward')
         best_model.to_onnx(f'{report_dir}/model_heloc_backward.onnx', export_mode="backward")
-=======
->>>>>>> e12aa75a
         return best_result
     
     @classmethod  
