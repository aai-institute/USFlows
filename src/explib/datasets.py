--- conflicted
+++ resolved
@@ -364,51 +364,7 @@
 
 # CFAIR-10
 
-<<<<<<< HEAD
-# MNIST
-class MnistDequantized(DequantizedDataset):
-    def __init__(
-        self,
-        dataloc: os.PathLike = None,
-        train: bool = True,
-        digit: T.Optional[int] = None,
-        flatten=True,
-        scale: bool = False,
-    ):
-        if train:
-            rel_path = "MNIST/raw/train-images-idx3-ubyte"
-        else:
-            rel_path = "MNIST/raw/t10k-images-idx3-ubyte"
-        path = os.path.join(dataloc, rel_path)
-        if not os.path.exists(path):
-            MNIST(dataloc, train=train, download=True)
-
-        dataset = idx2numpy.convert_from_file(path)
-
-        if scale:
-            # TODO: remove hardcoding of 3x3 downsampling
-            dataset = dataset[:, ::3, ::3]
-        if flatten:
-            dataset = dataset.reshape(dataset.shape[0], -1)
-        if digit is not None:
-            if train:
-                rel_path = "MNIST/raw/train-labels-idx1-ubyte"
-            else:
-                rel_path = "MNIST/raw/t10k-labels-idx1-ubyte"
-            path = os.path.join(dataloc, rel_path)
-            labels = idx2numpy.convert_from_file(path)
-            dataset = dataset[labels == digit]
-        super().__init__(dataset, num_bits=8)
-
-    def __getitem__(self, index: int):
-        x = Tensor(self.dataset[index].copy())
-        x = self.transform(x)
-        return x, 0
-
-class MnistSplit(DataSplit):
-=======
 class Cifar10Dequantized(DequantizedDataset):
->>>>>>> 4f067434
     def __init__(
         self,
         dataloc: os.PathLike = None,
